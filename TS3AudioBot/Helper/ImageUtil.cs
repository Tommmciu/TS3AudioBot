// TS3AudioBot - An advanced Musicbot for Teamspeak 3
// Copyright (C) 2017  TS3AudioBot contributors
//
// This program is free software: you can redistribute it and/or modify
// it under the terms of the Open Software License v. 3.0
//
// You should have received a copy of the Open Software License along with this
// program. If not, see <https://opensource.org/licenses/OSL-3.0>.

using SixLabors.ImageSharp;
using SixLabors.ImageSharp.Formats;
using SixLabors.ImageSharp.Formats.Gif;
using SixLabors.ImageSharp.Formats.Jpeg;
using SixLabors.ImageSharp.Processing;
using System;
using System.IO;
using TS3AudioBot.Localization;

namespace TS3AudioBot.Helper
{
	internal static class ImageUtil
	{
		private static readonly NLog.Logger Log = NLog.LogManager.GetCurrentClassLogger();

		public const int ResizeMaxWidthDefault = 320;

		public static R<Stream, LocalStr> ResizeImageSave(Stream? imgStream, out string? mime, int resizeMaxWidth = ResizeMaxWidthDefault)
		{
			mime = null;
<<<<<<< HEAD
			if (imgStream == null)
				return new LocalStr("Stream not found");
=======
			if (imgStream is null)
				return new LocalStr("No image found"); // TODO loc
>>>>>>> 1dce1118
			try
			{
				using var limitStream = new LimitStream(imgStream, Limits.MaxImageStreamSize);
				return ResizeImage(limitStream, out mime, resizeMaxWidth);
			}
			catch (NotSupportedException)
			{
				Log.Debug("Dropping image because of unknown format");
				return new LocalStr("Dropping image because of unknown format"); // TODO
			}
			catch (EntityTooLargeException)
			{
				Log.Debug("Dropping image because too large");
				return new LocalStr("Dropping image because too large"); // TODO
			}
		}

		private static R<Stream, LocalStr> ResizeImage(Stream imgStream, out string? mime, int resizeMaxWidth = ResizeMaxWidthDefault)
		{
			mime = null;
			using var img = Image.Load(imgStream);
			if (img.Width > Limits.MaxImageDimension || img.Height > Limits.MaxImageDimension
				|| img.Width == 0 || img.Height == 0)
				return new LocalStr("Dropping image because too large"); // TODO

			if (img.Width <= resizeMaxWidth)
				return SaveAdaptive(img, out mime);

			float ratio = img.Width / (float)img.Height;
			img.Mutate(x => x.Resize(resizeMaxWidth, (int)(resizeMaxWidth / ratio)));

			return SaveAdaptive(img, out mime);
		}

		private static Stream SaveAdaptive(Image img, out string mime)
		{
			IImageFormat format;
			if (img.Frames.Count > 1)
			{
				format = GifFormat.Instance;
			}
			else
			{
				format = JpegFormat.Instance;
			}
			mime = format.DefaultMimeType;
			var mem = new MemoryStream();
			img.Save(mem, format);
			mem.Seek(0, SeekOrigin.Begin);
			return mem;
		}
	}
}<|MERGE_RESOLUTION|>--- conflicted
+++ resolved
@@ -27,13 +27,8 @@
 		public static R<Stream, LocalStr> ResizeImageSave(Stream? imgStream, out string? mime, int resizeMaxWidth = ResizeMaxWidthDefault)
 		{
 			mime = null;
-<<<<<<< HEAD
-			if (imgStream == null)
-				return new LocalStr("Stream not found");
-=======
 			if (imgStream is null)
 				return new LocalStr("No image found"); // TODO loc
->>>>>>> 1dce1118
 			try
 			{
 				using var limitStream = new LimitStream(imgStream, Limits.MaxImageStreamSize);
