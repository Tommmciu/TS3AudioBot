// TS3AudioBot - An advanced Musicbot for Teamspeak 3
// Copyright (C) 2017  TS3AudioBot contributors
//
// This program is free software: you can redistribute it and/or modify
// it under the terms of the Open Software License v. 3.0
//
// You should have received a copy of the Open Software License along with this
// program. If not, see <https://opensource.org/licenses/OSL-3.0>.

using Newtonsoft.Json;
using System;
using System.Collections.Generic;
using TS3AudioBot.CommandSystem.CommandResults;

namespace TS3AudioBot.ResourceFactories
{
	public class AudioResource : IAudioResourceResult
	{
		/// <summary>The resource type.</summary>
		[JsonProperty(PropertyName = "type")]
		public string AudioType { get; set; }
		/// <summary>An identifier to create the song. This id is uniqe among all resources with the same resource type string of a factory.</summary>
		[JsonProperty(PropertyName = "resid")]
		public string ResourceId { get; set; }
		/// <summary>The display title.</summary>
		[JsonProperty(PropertyName = "title")]
		public string? ResourceTitle { get; set; }
		/// <summary>Additional data to resolve the link.</summary>
		[JsonProperty(PropertyName = "add", NullValueHandling = NullValueHandling.Ignore)]
		public Dictionary<string, string>? AdditionalData { get; set; }
		/// <summary>An identifier wich is unique among all <see cref="AudioResource"/> and resource type string of a factory.</summary>
		[JsonIgnore]
		public string UniqueId => ResourceId + AudioType;
		[JsonIgnore]
		AudioResource IAudioResourceResult.AudioResource => this;

#pragma warning disable CS8618 // Required for serialization
		public AudioResource() { }
#pragma warning restore CS8618

		public AudioResource(string resourceId, string? resourceTitle, string audioType, Dictionary<string, string>? additionalData = null)
		{
			ResourceId = resourceId;
			ResourceTitle = resourceTitle;
			AudioType = audioType;
			AdditionalData = additionalData;
		}

		public AudioResource Add(string key, string value)
		{
			if (AdditionalData == null)
				AdditionalData = new Dictionary<string, string>();
			AdditionalData.Add(key, value);
			return this;
		}

		public string? Get(string key)
		{
			if (AdditionalData == null)
				return null;
			return AdditionalData.TryGetValue(key, out var value) ? value : null;
		}

		public override bool Equals(object? obj)
		{
			if (!(obj is AudioResource other))
				return false;

			return AudioType == other.AudioType
				&& ResourceId == other.ResourceId;
		}

<<<<<<< HEAD
		public override int GetHashCode() => (AudioType, ResourceId).GetHashCode();
=======
		public override int GetHashCode() => HashCode.Combine(AudioType, ResourceId);
>>>>>>> 1dce1118

		public override string ToString()
		{
			return $"{AudioType} ID:{ResourceId}";
		}
	}
}<|MERGE_RESOLUTION|>--- conflicted
+++ resolved
@@ -70,11 +70,7 @@
 				&& ResourceId == other.ResourceId;
 		}
 
-<<<<<<< HEAD
-		public override int GetHashCode() => (AudioType, ResourceId).GetHashCode();
-=======
 		public override int GetHashCode() => HashCode.Combine(AudioType, ResourceId);
->>>>>>> 1dce1118
 
 		public override string ToString()
 		{
