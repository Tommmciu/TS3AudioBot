--- conflicted
+++ resolved
@@ -34,19 +34,11 @@
 		public PlayInfoEventArgs? CurrentPlayData { get; private set; }
 		public bool IsPlaying => CurrentPlayData != null;
 
-<<<<<<< HEAD
-		public event EventHandler<PlayInfoEventArgs> OnResourceUpdated;
-		public event EventHandler<PlayInfoEventArgs> BeforeResourceStarted;
-		public event EventHandler<PlayInfoEventArgs> AfterResourceStarted;
-		public event EventHandler<SongEndEventArgs> ResourceStopped;
-		public event EventHandler PlaybackStopped;
-=======
 		public event EventHandler<PlayInfoEventArgs>? OnResourceUpdated;
 		public event EventHandler<PlayInfoEventArgs>? BeforeResourceStarted;
 		public event EventHandler<PlayInfoEventArgs>? AfterResourceStarted;
-		public event EventHandler<SongEndEventArgs>? BeforeResourceStopped;
-		public event EventHandler? AfterResourceStopped;
->>>>>>> 1dce1118
+		public event EventHandler<SongEndEventArgs>? ResourceStopped;
+		public event EventHandler? PlaybackStopped;
 
 		public PlayManager(ConfBot config, Player playerConnection, PlaylistManager playlistManager, ResolveContext resourceResolver, Stats stats)
 		{
